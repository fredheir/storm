--- conflicted
+++ resolved
@@ -24,9 +24,5 @@
 *.log
 */assertion.log
 *results/
-<<<<<<< HEAD
-
-md/
-=======
 .venv/
->>>>>>> c0a31740
+md/